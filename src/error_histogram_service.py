<<<<<<< HEAD
=======
"""
@AUTHOR=William Hoy (whoy@ukaachen.de)
@VERSION=1.33
"""

import os.path
import shutil
>>>>>>> 785b6cb1
from concurrent.futures import ThreadPoolExecutor, as_completed

import atlassian.errors
import pandas as pd
import matplotlib.colors as mc
import matplotlib.pyplot as plt
import numpy as np
from django.utils.datetime_safe import datetime
from pandas.errors import EmptyDataError

from src.common import ConfluenceNodeMapper


class HeatMapFactory:
    def plot(self, data: dict, dates: list):
        sorted_data = self._order_dict(data)
        clinics = list(sorted_data.keys())
        data_matrix = np.array(list(sorted_data.values()))

        # Define the colors and thresholds (absolute values)
        colors = [
            'black',
            'mediumblue',
            'yellow',
            'yellow',
            'red'
        ]
        no_imp = -10
        zero = 0
        low_err = 1
        high_err = 5
        extr_err = 10
        bounds = np.array([no_imp, zero, low_err, high_err, extr_err, extr_err*2])-0.00001

        # Create the heatmap with its configurations
        cmap = mc.ListedColormap(colors)
        norm = mc.BoundaryNorm(bounds, cmap.N)
        plt.figure(figsize=(data_matrix.shape[1] / 3, data_matrix.shape[0] / 4))
        extent = (0, data_matrix.shape[1], 0, data_matrix.shape[0])
        plt.imshow(data_matrix, cmap=cmap, norm=norm, aspect="auto", extent=extent)
        cbar = plt.colorbar(label="Error Rate in %")
        cbar.set_ticklabels(ticklabels=["No Imports", f'{zero}, Online', f'{low_err}, Low error rate', f'{high_err}, High error rate', f'{extr_err}, Extreme error rate', ''])
        plt.subplots_adjust(left=0.2)

        # Create horizontal lines and clinic labels for y axis
        ticks = np.arange(len(data_matrix))
        plt.hlines(ticks, xmin=0, xmax=data_matrix.shape[1], color='grey', linewidth=0.5)
        label_ticks = ticks + 0.5
        plt.yticks(ticks=label_ticks, labels=clinics[::-1], fontsize=10)
        plt.xticks(ticks=np.arange(len(dates)), labels=dates, rotation=90, ha="left", fontsize=8)
        plt.savefig('heatmap.png')

    def _order_dict(self, data: dict):
        last_week_modifier = 6  # Factor by which the values from last week are multiplied by
        sorted_data = dict(
            sorted(
                data.items(),
                key=lambda item: sum(item[1][:-7]) + sum(x * last_week_modifier for x in item[1][-7:]) if len(
                    item[1]) > 7 else sum(
                    item[1]),
                reverse=True
            )
        )
        return sorted_data


class ChartManager:
    def __init__(self, mapper: ConfluenceNodeMapper, csv_paths: list = None,
                 save_path: str = "error_rates_histogram.png", max_days: int = 42):
        self.mapper = mapper
        self.csv_paths = csv_paths if csv_paths is not None else []
        self.save_path = save_path
        self.max_days = max_days

    def heat_map(self):
        """
        This method manages the collection of needed error rate data and initializes the Heatmap generation factory.
        """
        hm = HeatMapFactory()
        data = {}
        dates = []

        def process_path(path):
            try:
                _dates, error_rates = self.__read_error_rates(path)
                error_rates = error_rates[-self.max_days:]
                _dates = _dates[-self.max_days:]

                clinic_id = self.__get_clinic_num(path)
                clinic_name = self.mapper.get_node_value_from_mapping_dict(clinic_id, "COMMON_NAME")

                #use data from last year or generate empty cells to keep diagram structure
                if len(error_rates) < self.max_days:
                    try:
                        last_year_path = path.replace(str(datetime.today().year), str(datetime.today().year-1))
                        _dates_ly, error_rates_ly = self.__read_error_rates(last_year_path)
                        remaining_days = self.max_days-len(error_rates)
                        error_rates_ly = error_rates_ly[-remaining_days:]
                        _dates_ly = _dates_ly[-remaining_days:]
                        error_rates = np.append(error_rates_ly, error_rates)
                        _dates = np.append(_dates_ly, _dates)
                    except Exception as e:
                        remaining_days = self.max_days - len(error_rates)
                        error_rates = np.append(np.array([[-1] * remaining_days]), error_rates)
                        _dates = np.append(np.array([["-"] * remaining_days]), np.array(_dates))

                data[clinic_name] = error_rates
                return _dates
            except Exception as e:
                print(f"Error processing {path}: {e}")
                return None

        with ThreadPoolExecutor() as executor:
            futures = {executor.submit(process_path, path): path for path in self.csv_paths}
            for future in as_completed(futures):
                result = future.result()
                if len(result)==self.max_days:
                    # data is a dictionary containing clinic names as keys and their error rates in an array as the
                    # value. Dates is an array containing the correspondant dates, the error rates refer to, and will be
                    # displayed on the x-axis of the diagram
                    dates = result
        if len(dates) == 0:
            raise EmptyDataError('dates could not be extracted from stats file')
        hm.plot(data, dates)
        plt.savefig(self.save_path)

    def __get_clinic_num(self, path: str):
        """
        Returns a clinic number contained in a given path. Required syntax: .../{clinic num}_...
        """
        num = path.split('/')[-1].split("_")[0]
        return num

    def __read_error_rates(self, csv_file):
        """
        This method extracts error rates and date information from their respective columns in a csv file. Empty error
        rates will be marked with a negative value
        """
        error_rates_df = []

        _df = pd.read_csv(csv_file, sep=';')
        try:
            _df['date'] = pd.to_datetime(_df['date'], format='%Y-%m-%d %H:%M:%S.%f%z')
        except Exception as e:
            print(f'fixing error: {e}')
            _df = pd.read_csv(csv_file, sep=',')
            _df['date'] = pd.to_datetime(_df['date'], format='%Y-%m-%d %H:%M:%S.%f%z')
        _df = _df.sort_values(by='date')
        _date = [x.strftime('%d-%m') for x in _df['date']]

        _df[_df == '-'] = -1.0
        _df['daily_error_rate'] = _df['daily_error_rate'].apply(lambda x: float(x))
        _error_rates = _df['daily_error_rate'].to_numpy()

        return _date, _error_rates<|MERGE_RESOLUTION|>--- conflicted
+++ resolved
@@ -1,16 +1,9 @@
-<<<<<<< HEAD
-=======
 """
 @AUTHOR=William Hoy (whoy@ukaachen.de)
 @VERSION=1.33
 """
 
-import os.path
-import shutil
->>>>>>> 785b6cb1
 from concurrent.futures import ThreadPoolExecutor, as_completed
-
-import atlassian.errors
 import pandas as pd
 import matplotlib.colors as mc
 import matplotlib.pyplot as plt
